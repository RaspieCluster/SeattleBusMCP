[project]
name = "bus-mcp"
version = "0.1.0"
description = "MCP Server for Seattle Bus System"
readme = "README.md"
requires-python = ">=3.10"
dependencies = [
    "dotenv>=0.9.9",
    "mcp[cli]>=1.9.0",
<<<<<<< HEAD
    "requests>=2.32.3",
=======
    "uvicorn>=0.23.1",
    "pydantic>=2.7.2",
    "starlette>=0.27.0",
>>>>>>> 844140c5
]

[project.scripts]
adx-mcp-server = "bus_mcp.main:run_server"

[tool.hatch.build.targets.wheel]
packages = ["bus-mcp"]

[build-system]
requires = ["hatchling"]
build-backend = "hatchling.build"<|MERGE_RESOLUTION|>--- conflicted
+++ resolved
@@ -7,13 +7,10 @@
 dependencies = [
     "dotenv>=0.9.9",
     "mcp[cli]>=1.9.0",
-<<<<<<< HEAD
     "requests>=2.32.3",
-=======
     "uvicorn>=0.23.1",
     "pydantic>=2.7.2",
     "starlette>=0.27.0",
->>>>>>> 844140c5
 ]
 
 [project.scripts]
