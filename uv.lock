--- conflicted
+++ resolved
@@ -33,27 +33,21 @@
 dependencies = [
     { name = "dotenv" },
     { name = "mcp", extra = ["cli"] },
-<<<<<<< HEAD
     { name = "requests" },
-=======
     { name = "pydantic" },
     { name = "starlette" },
     { name = "uvicorn" },
->>>>>>> 844140c5
 ]
 
 [package.metadata]
 requires-dist = [
-<<<<<<< HEAD
     { name = "dotenv", specifier = ">=0.9.9" },
     { name = "mcp", extras = ["cli"], specifier = ">=1.9.0" },
     { name = "requests", specifier = ">=2.32.3" },
-=======
     { name = "mcp", extras = ["cli"], specifier = ">=1.9.0" },
     { name = "pydantic", specifier = ">=2.7.2" },
     { name = "starlette", specifier = ">=0.27.0" },
     { name = "uvicorn", specifier = ">=0.23.1" },
->>>>>>> 844140c5
 ]
 
 [[package]]
